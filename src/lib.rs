--- conflicted
+++ resolved
@@ -56,23 +56,14 @@
 mod packet;
 mod peer;
 
-<<<<<<< HEAD
-pub use crate::address::Address;
-pub use crate::event::{Event, EventKind};
-pub use crate::host::{BandwidthLimit, ChannelLimit, Host};
-pub use crate::packet::{Packet, PacketMode};
-pub use crate::peer::{Peer, PeerID, PeerState};
-
-=======
->>>>>>> c62e299f
 pub use enet_sys::ENetVersion as EnetVersion;
 
 pub use crate::{
     address::Address,
-    event::Event,
+    event::{Event, EventKind},
     host::{BandwidthLimit, ChannelLimit, Host},
     packet::{Packet, PacketMode},
-    peer::{Peer, PeerPacket, PeerState},
+    peer::{Peer, PeerID, PeerState},
 };
 
 const ENET_UNINITIALIZED: usize = 1;
